#!/usr/bin/env python3

# This file is part of the TREZOR project.
#
# Copyright (C) 2012-2017 Marek Palatinus <slush@satoshilabs.com>
# Copyright (C) 2012-2017 Pavol Rusnak <stick@satoshilabs.com>
# Copyright (C) 2016-2017 Jochen Hoenicke <hoenicke@gmail.com>
# Copyright (C) 2017      mruddy
#
# This library is free software: you can redistribute it and/or modify
# it under the terms of the GNU Lesser General Public License as published by
# the Free Software Foundation, either version 3 of the License, or
# (at your option) any later version.
#
# This library is distributed in the hope that it will be useful,
# but WITHOUT ANY WARRANTY; without even the implied warranty of
# MERCHANTABILITY or FITNESS FOR A PARTICULAR PURPOSE.  See the
# GNU Lesser General Public License for more details.
#
# You should have received a copy of the GNU Lesser General Public License
# along with this library.  If not, see <http://www.gnu.org/licenses/>.

import base64
import binascii
import click
import json
import logging
import os
import sys

from trezorlib.client import TrezorClient, CallException
from trezorlib.transport import get_transport, enumerate_devices
from trezorlib import coins
from trezorlib import log
from trezorlib import messages as proto
from trezorlib import protobuf
from trezorlib import stellar
from trezorlib import tools


class ChoiceType(click.Choice):
    def __init__(self, typemap):
        super(ChoiceType, self).__init__(typemap.keys())
        self.typemap = typemap

    def convert(self, value, param, ctx):
        value = super(ChoiceType, self).convert(value, param, ctx)
        return self.typemap[value]


CHOICE_RECOVERY_DEVICE_TYPE = ChoiceType({
    'scrambled':  proto.RecoveryDeviceType.ScrambledWords,
    'matrix':     proto.RecoveryDeviceType.Matrix,
})

CHOICE_INPUT_SCRIPT_TYPE = ChoiceType({
    'address':    proto.InputScriptType.SPENDADDRESS,
    'segwit':     proto.InputScriptType.SPENDWITNESS,
    'p2shsegwit': proto.InputScriptType.SPENDP2SHWITNESS,
})

CHOICE_OUTPUT_SCRIPT_TYPE = ChoiceType({
    'address':    proto.OutputScriptType.PAYTOADDRESS,
    'segwit':     proto.OutputScriptType.PAYTOWITNESS,
    'p2shsegwit': proto.OutputScriptType.PAYTOP2SHWITNESS,
})


def enable_logging():
    log.enable_debug_output()
    log.OMITTED_MESSAGES.add(proto.Features)


@click.group(context_settings={'max_content_width': 400})
@click.option('-p', '--path', help='Select device by specific path.', default=os.environ.get('TREZOR_PATH'))
@click.option('-v', '--verbose', is_flag=True, help='Show communication messages.')
@click.option('-j', '--json', 'is_json', is_flag=True, help='Print result as JSON object')
@click.pass_context
def cli(ctx, path, verbose, is_json):
    if verbose:
        enable_logging()

    def get_device():
        try:
            device = get_transport(path, prefix_search=False)
        except:
            try:
                device = get_transport(path, prefix_search=True)
            except:
                click.echo("Failed to find a TREZOR device.")
                if path is not None:
                    click.echo("Using path: {}".format(path))
                sys.exit(1)
        return TrezorClient(transport=device)

    ctx.obj = get_device


@cli.resultcallback()
def print_result(res, path, verbose, is_json):
    if is_json:
        if isinstance(res, protobuf.MessageType):
            click.echo(json.dumps({res.__class__.__name__: res.__dict__}))
        else:
            click.echo(json.dumps(res, sort_keys=True, indent=4))
    else:
        if isinstance(res, list):
            for line in res:
                click.echo(line)
        elif isinstance(res, dict):
            for k, v in res.items():
                if isinstance(v, dict):
                    for kk, vv in v.items():
                        click.echo('%s.%s: %s' % (k, kk, vv))
                else:
                    click.echo('%s: %s' % (k, v))
        elif isinstance(res, protobuf.MessageType):
            click.echo(protobuf.format_message(res))
        else:
            click.echo(res)


#
# Common functions
#


@cli.command(name='list', help='List connected TREZOR devices.')
def ls():
    return enumerate_devices()


@cli.command(help='Show version of trezorctl/trezorlib.')
def version():
    from trezorlib import __version__ as VERSION
    return VERSION


#
# Basic device functions
#


@cli.command(help='Send ping message.')
@click.argument('message')
@click.option('-b', '--button-protection', is_flag=True)
@click.option('-p', '--pin-protection', is_flag=True)
@click.option('-r', '--passphrase-protection', is_flag=True)
@click.pass_obj
def ping(connect, message, button_protection, pin_protection, passphrase_protection):
    return connect().ping(message, button_protection=button_protection, pin_protection=pin_protection, passphrase_protection=passphrase_protection)


@cli.command(help='Clear session (remove cached PIN, passphrase, etc.).')
@click.pass_obj
def clear_session(connect):
    return connect().clear_session()


@cli.command(help='Get example entropy.')
@click.argument('size', type=int)
@click.pass_obj
def get_entropy(connect, size):
    return binascii.hexlify(connect().get_entropy(size))


@cli.command(help='Retrieve device features and settings.')
@click.pass_obj
def get_features(connect):
    return connect().features


@cli.command(help='List all supported coin types by the device.')
@click.pass_obj
def list_coins(connect):
    return [coin.coin_name for coin in connect().features.coins]


#
# Device management functions
#


@cli.command(help='Change new PIN or remove existing.')
@click.option('-r', '--remove', is_flag=True)
@click.pass_obj
def change_pin(connect, remove):
    return connect().change_pin(remove)


@cli.command(help='Enable passphrase.')
@click.pass_obj
def enable_passphrase(connect):
    return connect().apply_settings(use_passphrase=True)


@cli.command(help='Disable passphrase.')
@click.pass_obj
def disable_passphrase(connect):
    return connect().apply_settings(use_passphrase=False)


@cli.command(help='Set new device label.')
@click.option('-l', '--label')
@click.pass_obj
def set_label(connect, label):
    return connect().apply_settings(label=label)


@cli.command(help='Set passphrase source.')
@click.argument('source', type=int)
@click.pass_obj
def set_passphrase_source(connect, source):
    return connect().apply_settings(passphrase_source=source)


@cli.command(help='Set auto-lock delay (in seconds).')
@click.argument('delay', type=str)
@click.pass_obj
def set_auto_lock_delay(connect, delay):
    value, unit = delay[:-1], delay[-1:]
    units = {
        's': 1,
        'm': 60,
        'h': 3600,
    }
    if unit in units:
        seconds = float(value) * units[unit]
    else:
        seconds = float(delay)  # assume seconds if no unit is specified
    return connect().apply_settings(auto_lock_delay_ms=int(seconds * 1000))


@cli.command(help='Set device flags.')
@click.argument('flags')
@click.pass_obj
def set_flags(connect, flags):
    flags = flags.lower()
    if flags.startswith('0b'):
        flags = int(flags, 2)
    elif flags.startswith('0x'):
        flags = int(flags, 16)
    else:
        flags = int(flags)
    return connect().apply_flags(flags=flags)


@cli.command(help='Set new homescreen.')
@click.option('-f', '--filename', default=None)
@click.pass_obj
def set_homescreen(connect, filename):
    if filename is None:
        img = b'\x00'
    elif filename.endswith('.toif'):
        img = open(filename, 'rb').read()
        if img[:8] != b'TOIf\x90\x00\x90\x00':
            raise CallException(proto.FailureType.DataError, 'File is not a TOIF file with size of 144x144')
    else:
        from PIL import Image
        im = Image.open(filename)
        if im.size != (128, 64):
            raise CallException(proto.FailureType.DataError, 'Wrong size of the image')
        im = im.convert('1')
        pix = im.load()
        img = bytearray(1024)
        for j in range(64):
            for i in range(128):
                if pix[i, j]:
                    o = (i + j * 128)
                    img[o // 8] |= (1 << (7 - o % 8))
        img = bytes(img)
    return connect().apply_settings(homescreen=img)


@cli.command(help='Set U2F counter.')
@click.argument('counter', type=int)
@click.pass_obj
def set_u2f_counter(connect, counter):
    return connect().set_u2f_counter(counter)


@cli.command(help='Reset device to factory defaults and remove all private data.')
@click.pass_obj
def wipe_device(connect):
    return connect().wipe_device()


@cli.command(help='Load custom configuration to the device.')
@click.option('-m', '--mnemonic')
@click.option('-e', '--expand', is_flag=True)
@click.option('-x', '--xprv')
@click.option('-p', '--pin', default='')
@click.option('-r', '--passphrase-protection', is_flag=True)
@click.option('-l', '--label', default='')
@click.option('-i', '--ignore-checksum', is_flag=True)
@click.option('-s', '--slip0014', is_flag=True)
@click.pass_obj
def load_device(connect, mnemonic, expand, xprv, pin, passphrase_protection, label, ignore_checksum, slip0014):
    if not mnemonic and not xprv and not slip0014:
        raise CallException(proto.FailureType.DataError, 'Please provide mnemonic or xprv')

    client = connect()
    if mnemonic:
        return client.load_device_by_mnemonic(
            mnemonic,
            pin,
            passphrase_protection,
            label,
            'english',
            ignore_checksum,
            expand
        )
    if xprv:
        return client.load_device_by_xprv(
            xprv,
            pin,
            passphrase_protection,
            label,
            'english'
        )
    if slip0014:
        return client.load_device_by_mnemonic(
            ' '.join(['all'] * 12),
            pin,
            passphrase_protection,
            'SLIP-0014'
        )


@cli.command(help='Start safe recovery workflow.')
@click.option('-w', '--words', type=click.Choice(['12', '18', '24']), default='24')
@click.option('-e', '--expand', is_flag=True)
@click.option('-p', '--pin-protection', is_flag=True)
@click.option('-r', '--passphrase-protection', is_flag=True)
@click.option('-l', '--label')
@click.option('-t', '--type', 'rec_type', type=CHOICE_RECOVERY_DEVICE_TYPE, default='scrambled')
@click.option('-d', '--dry-run', is_flag=True)
@click.pass_obj
def recovery_device(connect, words, expand, pin_protection, passphrase_protection, label, rec_type, dry_run):
    return connect().recovery_device(
        int(words),
        passphrase_protection,
        pin_protection,
        label,
        'english',
        rec_type,
        expand,
        dry_run
    )


@cli.command(help='Perform device setup and generate new seed.')
@click.option('-e', '--entropy', is_flag=True)
@click.option('-t', '--strength', type=click.Choice(['128', '192', '256']), default='256')
@click.option('-r', '--passphrase-protection', is_flag=True)
@click.option('-p', '--pin-protection', is_flag=True)
@click.option('-l', '--label')
@click.option('-u', '--u2f-counter', default=0)
@click.option('-s', '--skip-backup', is_flag=True)
@click.pass_obj
def reset_device(connect, entropy, strength, passphrase_protection, pin_protection, label, u2f_counter, skip_backup):
    return connect().reset_device(
        entropy,
        int(strength),
        passphrase_protection,
        pin_protection,
        label,
        'english',
        u2f_counter,
        skip_backup
    )


@cli.command(help='Perform device seed backup.')
@click.pass_obj
def backup_device(connect):
    return connect().backup_device()


#
# Firmware update
#


@cli.command(help='Upload new firmware to device (must be in bootloader mode).')
@click.option('-f', '--filename')
@click.option('-u', '--url')
@click.option('-v', '--version')
@click.option('-s', '--skip-check', is_flag=True)
@click.option('-e', '--erase', is_flag=True)
@click.pass_obj
def firmware_update(connect, filename, url, version, skip_check, erase):
    if filename:
        fp = open(filename, 'rb').read()
    elif url:
        import requests
        click.echo('Downloading from', url)
        r = requests.get(url)
        fp = r.content
    elif erase:
        fp = 32768 * b'\xFF'
    else:
        import requests
        r = requests.get('https://wallet.trezor.io/data/firmware/releases.json')
        releases = r.json()

        def version_func(r):
            return r['version']

        def version_string(r):
            return '.'.join(map(str, version_func(r)))

        if version:
            release = next((r for r in releases if version_string(r) == version))
        else:
            release = max(releases, key=version_func)
            click.echo('Fetching version: %s' % version_string(release))
        click.echo('Firmware fingerprint: %s' % release['fingerprint'])
        url = 'https://wallet.trezor.io/' + release['url']
        click.echo('Downloading from %s' % url)
        r = requests.get(url)
        fp = r.content

    if not skip_check and not erase:
        if fp[:8] == b'54525a52' or fp[:8] == b'54525a56':
            fp = binascii.unhexlify(fp)
        if fp[:4] != b'TRZR' and fp[:4] != b'TRZV':
            raise CallException(proto.FailureType.FirmwareError, 'TREZOR firmware header expected')

    click.echo('Please confirm action on device...')

    from io import BytesIO
    return connect().firmware_update(fp=BytesIO(fp))


@cli.command(help='Perform a self-test.')
@click.pass_obj
def self_test(connect):
    return connect().self_test()


#
# Basic coin functions
#


@cli.command(help='Get address for specified path.')
@click.option('-c', '--coin', default='Bitcoin')
@click.option('-n', '--address', required=True, help="BIP-32 path, e.g. m/44'/0'/0'/0/0")
@click.option('-t', '--script-type', type=CHOICE_INPUT_SCRIPT_TYPE, default='address')
@click.option('-d', '--show-display', is_flag=True)
@click.pass_obj
def get_address(connect, coin, address, script_type, show_display):
    client = connect()
    address_n = tools.parse_path(address)
    return client.get_address(coin, address_n, show_display, script_type=script_type)


@cli.command(help='Get public node of given path.')
@click.option('-c', '--coin', default='Bitcoin')
@click.option('-n', '--address', required=True, help="BIP-32 path, e.g. m/44'/0'/0'")
@click.option('-e', '--curve')
@click.option('-d', '--show-display', is_flag=True)
@click.pass_obj
def get_public_node(connect, coin, address, curve, show_display):
    client = connect()
    address_n = tools.parse_path(address)
    result = client.get_public_node(address_n, ecdsa_curve_name=curve, show_display=show_display, coin_name=coin)
    return {
        'node': {
            'depth': result.node.depth,
            'fingerprint': "%08x" % result.node.fingerprint,
            'child_num': result.node.child_num,
            'chain_code': binascii.hexlify(result.node.chain_code),
            'public_key': binascii.hexlify(result.node.public_key),
        },
        'xpub': result.xpub
    }


#
# Signing options
#

@cli.command(help='Sign transaction.')
@click.option('-c', '--coin', default='Bitcoin')
# @click.option('-n', '--address', required=True, help="BIP-32 path, e.g. m/44'/0'/0'/0/0")
# @click.option('-t', '--script-type', type=CHOICE_INPUT_SCRIPT_TYPE, default='address')
# @click.option('-o', '--output', required=True, help='Transaction output')
# @click.option('-f', '--fee', required=True, help='Transaction fee (sat/B)')
@click.pass_obj
def sign_tx(connect, coin):
    client = connect()
    if coin in coins.tx_api:
        txapi = coins.tx_api[coin]
    else:
        click.echo('Coin "%s" is not recognized.' % coin, err=True)
        click.echo('Supported coin types: %s' % ', '.join(coins.tx_api.keys()), err=True)
        sys.exit(1)

    client.set_tx_api(txapi)

    def default_script_type(address_n):
        script_type = 'address'

        if address_n is None:
            pass
        elif address_n[0] == tools.H_(49):
            script_type = 'p2shsegwit'

        return script_type

    def outpoint(s):
        txid, vout = s.split(':')
        return binascii.unhexlify(txid), int(vout)

    inputs = []
    while True:
        click.echo()
        prev = click.prompt('Previous output to spend (txid:vout)', type=outpoint, default='')
        if not prev:
            break
        prev_hash, prev_index = prev
        address_n = click.prompt('BIP-32 path to derive the key', type=tools.parse_path)
        amount = click.prompt('Input amount (satoshis)', type=int, default=0)
        sequence = click.prompt('Sequence Number to use (RBF opt-in enabled by default)', type=int, default=0xfffffffd)
        script_type = click.prompt('Input type', type=CHOICE_INPUT_SCRIPT_TYPE, default=default_script_type(address_n))
        script_type = script_type if isinstance(script_type, int) else CHOICE_INPUT_SCRIPT_TYPE.typemap[script_type]
        inputs.append(proto.TxInputType(
            address_n=address_n,
            prev_hash=prev_hash,
            prev_index=prev_index,
            amount=amount,
            script_type=script_type,
            sequence=sequence,
        ))

    outputs = []
    while True:
        click.echo()
        address = click.prompt('Output address (for non-change output)', default='')
        if address:
            address_n = None
        else:
            address = None
            address_n = click.prompt('BIP-32 path (for change output)', type=tools.parse_path, default='')
            if not address_n:
                break
        amount = click.prompt('Amount to spend (satoshis)', type=int)
        script_type = click.prompt('Output type', type=CHOICE_OUTPUT_SCRIPT_TYPE, default=default_script_type(address_n))
        script_type = script_type if isinstance(script_type, int) else CHOICE_OUTPUT_SCRIPT_TYPE.typemap[script_type]
        outputs.append(proto.TxOutputType(
            address_n=address_n,
            address=address,
            amount=amount,
            script_type=script_type,
        ))

    tx_version = click.prompt('Transaction version', type=int, default=2)
    tx_locktime = click.prompt('Transaction locktime', type=int, default=0)

    (signatures, serialized_tx) = client.sign_tx(coin, inputs, outputs, tx_version, tx_locktime)

    client.close()

    click.echo()
    click.echo('Signed Transaction:')
    click.echo(binascii.hexlify(serialized_tx))
    click.echo()
    click.echo('Use the following form to broadcast it to the network:')
    click.echo(txapi.pushtx_url)


#
# Message functions
#


@cli.command(help='Sign message using address of given path.')
@click.option('-c', '--coin', default='Bitcoin')
@click.option('-n', '--address', required=True, help="BIP-32 path, e.g. m/44'/0'/0'/0/0")
@click.option('-t', '--script-type', type=click.Choice(['address', 'segwit', 'p2shsegwit']), default='address')
@click.argument('message')
@click.pass_obj
def sign_message(connect, coin, address, message, script_type):
    client = connect()
    address_n = tools.parse_path(address)
    typemap = {
        'address': proto.InputScriptType.SPENDADDRESS,
        'segwit': proto.InputScriptType.SPENDWITNESS,
        'p2shsegwit': proto.InputScriptType.SPENDP2SHWITNESS,
    }
    script_type = typemap[script_type]
    res = client.sign_message(coin, address_n, message, script_type)
    return {
        'message': message,
        'address': res.address,
        'signature': base64.b64encode(res.signature)
    }


@cli.command(help='Verify message.')
@click.option('-c', '--coin', default='Bitcoin')
@click.argument('address')
@click.argument('signature')
@click.argument('message')
@click.pass_obj
def verify_message(connect, coin, address, signature, message):
    signature = base64.b64decode(signature)
    return connect().verify_message(coin, address, signature, message)


@cli.command(help='Sign message with Ethereum address.')
@click.option('-n', '--address', required=True, help="BIP-32 path, e.g. m/44'/60'/0'/0/0")
@click.argument('message')
@click.pass_obj
def ethereum_sign_message(connect, address, message):
    client = connect()
    address_n = tools.parse_path(address)
    ret = client.ethereum_sign_message(address_n, message)
    output = {
        'message': message,
        'address': '0x%s' % binascii.hexlify(ret.address).decode(),
        'signature': '0x%s' % binascii.hexlify(ret.signature).decode()
    }
    return output


def ethereum_decode_hex(value):
    if value.startswith('0x') or value.startswith('0X'):
        return binascii.unhexlify(value[2:])
    else:
        return binascii.unhexlify(value)


@cli.command(help='Verify message signed with Ethereum address.')
@click.argument('address')
@click.argument('signature')
@click.argument('message')
@click.pass_obj
def ethereum_verify_message(connect, address, signature, message):
    address = ethereum_decode_hex(address)
    signature = ethereum_decode_hex(signature)
    return connect().ethereum_verify_message(address, signature, message)


@cli.command(help='Encrypt value by given key and path.')
@click.option('-n', '--address', required=True, help="BIP-32 path, e.g. m/10016'/0")
@click.argument('key')
@click.argument('value')
@click.pass_obj
def encrypt_keyvalue(connect, address, key, value):
    client = connect()
    address_n = tools.parse_path(address)
    res = client.encrypt_keyvalue(address_n, key, value.encode())
    return binascii.hexlify(res)


@cli.command(help='Decrypt value by given key and path.')
@click.option('-n', '--address', required=True, help="BIP-32 path, e.g. m/10016'/0")
@click.argument('key')
@click.argument('value')
@click.pass_obj
def decrypt_keyvalue(connect, address, key, value):
    client = connect()
    address_n = tools.parse_path(address)
    return client.decrypt_keyvalue(address_n, key, binascii.unhexlify(value))


@cli.command(help='Encrypt message.')
@click.option('-c', '--coin', default='Bitcoin')
@click.option('-d', '--display-only', is_flag=True)
@click.option('-n', '--address', required=True, help="BIP-32 path, e.g. m/44'/0'/0'/0/0")
@click.argument('pubkey')
@click.argument('message')
@click.pass_obj
def encrypt_message(connect, coin, display_only, address, pubkey, message):
    client = connect()
    pubkey = binascii.unhexlify(pubkey)
    address_n = tools.parse_path(address)
    res = client.encrypt_message(pubkey, message, display_only, coin, address_n)
    return {
        'nonce': binascii.hexlify(res.nonce),
        'message': binascii.hexlify(res.message),
        'hmac': binascii.hexlify(res.hmac),
        'payload': base64.b64encode(res.nonce + res.message + res.hmac),
    }


@cli.command(help='Decrypt message.')
@click.option('-n', '--address', required=True, help="BIP-32 path, e.g. m/44'/0'/0'/0/0")
@click.argument('payload')
@click.pass_obj
def decrypt_message(connect, address, payload):
    client = connect()
    address_n = tools.parse_path(address)
    payload = base64.b64decode(payload)
    nonce, message, msg_hmac = payload[:33], payload[33:-8], payload[-8:]
    return client.decrypt_message(address_n, nonce, message, msg_hmac)


#
# Ethereum functions
#


@cli.command(help='Get Ethereum address in hex encoding.')
@click.option('-n', '--address', required=True, help="BIP-32 path, e.g. m/44'/60'/0'/0/0")
@click.option('-d', '--show-display', is_flag=True)
@click.pass_obj
def ethereum_get_address(connect, address, show_display):
    client = connect()
    address_n = tools.parse_path(address)
    address = client.ethereum_get_address(address_n, show_display)
    return '0x%s' % binascii.hexlify(address).decode()


@cli.command(help='Sign (and optionally publish) Ethereum transaction. Use TO as destination address or set TO to "" for contract creation.')
@click.option('-a', '--host', default='localhost:8545', help='RPC port of ethereum node for automatic gas/nonce estimation and publishing')
@click.option('-c', '--chain-id', type=int, help='EIP-155 chain id (replay protection)')
@click.option('-n', '--address', required=True, help="BIP-32 path to source address, e.g., m/44'/60'/0'/0/0")
@click.option('-v', '--value', default='0', help='Ether amount to transfer, e.g. "100 milliether"')
@click.option('-g', '--gas-limit', type=int, help='Gas limit - Required for offline signing')
@click.option('-t', '--gas-price', help='Gas price, e.g. "20 nanoether" - Required for offline signing')
@click.option('-i', '--nonce', type=int, help='Transaction counter - Required for offline signing')
@click.option('-d', '--data', default='', help='Data as hex string, e.g. 0x12345678')
@click.option('-p', '--publish', is_flag=True, help='Publish transaction via RPC')
@click.option('-x', '--tx-type', type=int, help='TX type (used only for Wanchain)')
@click.argument('to')
@click.pass_obj
def ethereum_sign_tx(connect, host, chain_id, address, value, gas_limit, gas_price, nonce, data, publish, to, tx_type):
    from ethjsonrpc import EthJsonRpc
    import rlp

    ether_units = {
        'wei':          1,
        'kwei':         1000,
        'babbage':      1000,
        'femtoether':   1000,
        'mwei':         1000000,
        'lovelace':     1000000,
        'picoether':    1000000,
        'gwei':         1000000000,
        'shannon':      1000000000,
        'nanoether':    1000000000,
        'nano':         1000000000,
        'szabo':        1000000000000,
        'microether':   1000000000000,
        'micro':        1000000000000,
        'finney':       1000000000000000,
        'milliether':   1000000000000000,
        'milli':        1000000000000000,
        'ether':        1000000000000000000,
        'eth':          1000000000000000000,
    }

    if ' ' in value:
        value, unit = value.split(' ', 1)
        if unit.lower() not in ether_units:
            raise CallException(proto.Failure_DataError, 'Unrecognized ether unit %r' % unit)
        value = int(value) * ether_units[unit.lower()]
    else:
        value = int(value)

    if gas_price is not None:
        if ' ' in gas_price:
            gas_price, unit = gas_price.split(' ', 1)
            if unit.lower() not in ether_units:
                raise CallException(proto.Failure_DataError, 'Unrecognized gas price unit %r' % unit)
            gas_price = int(gas_price) * ether_units[unit.lower()]
        else:
            gas_price = int(gas_price)

    if gas_limit is not None:
        gas_limit = int(gas_limit)

    to_address = ethereum_decode_hex(to)

    client = connect()
    address_n = tools.parse_path(address)
    address = '0x%s' % (binascii.hexlify(client.ethereum_get_address(address_n)).decode())

    if gas_price is None or gas_limit is None or nonce is None or publish:
        host, port = host.split(':')
        eth = EthJsonRpc(host, int(port))

    if not data:
        data = ''
    data = ethereum_decode_hex(data)

    if gas_price is None:
        gas_price = eth.eth_gasPrice()

    if gas_limit is None:
        gas_limit = eth.eth_estimateGas(
            to_address=to,
            from_address=address,
            value=('0x%x' % value),
            data='0x%s' % (binascii.hexlify(data).decode()))

    if nonce is None:
        nonce = eth.eth_getTransactionCount(address)

    sig = client.ethereum_sign_tx(
        n=address_n,
        tx_type=tx_type,
        nonce=nonce,
        gas_price=gas_price,
        gas_limit=gas_limit,
        to=to_address,
        value=value,
        data=data,
        chain_id=chain_id)

    if tx_type is None:
        transaction = rlp.encode(
            (nonce, gas_price, gas_limit, to_address, value, data) + sig)
    else:
        transaction = rlp.encode(
            (tx_type, nonce, gas_price, gas_limit, to_address, value, data) + sig)
    tx_hex = '0x%s' % binascii.hexlify(transaction).decode()

    if publish:
        tx_hash = eth.eth_sendRawTransaction(tx_hex)
        return 'Transaction published with ID: %s' % tx_hash
    else:
        return 'Signed raw transaction: %s' % tx_hex


#
# NEM functions
#


@cli.command(help='Get NEM address for specified path.')
@click.option('-n', '--address', required=True, help="BIP-32 path, e.g. m/44'/0'/43'/0/0")
@click.option('-N', '--network', type=int, default=0x68)
@click.option('-d', '--show-display', is_flag=True)
@click.pass_obj
def nem_get_address(connect, address, network, show_display):
    client = connect()
    address_n = tools.parse_path(address)
    return client.nem_get_address(address_n, network, show_display)


@cli.command(help='Sign (and optionally broadcast) NEM transaction.')
@click.option('-n', '--address', help='BIP-32 path to signing key')
@click.option('-f', '--file', type=click.File('r'), default='-', help='Transaction in NIS (RequestPrepareAnnounce) format')
@click.option('-b', '--broadcast', help='NIS to announce transaction to')
@click.pass_obj
def nem_sign_tx(connect, address, file, broadcast):
    client = connect()
    address_n = tools.parse_path(address)
    transaction = client.nem_sign_tx(address_n, json.load(file))

    payload = {
        "data": binascii.hexlify(transaction.data).decode(),
        "signature": binascii.hexlify(transaction.signature).decode()
    }

    if broadcast:
        import requests
        return requests.post("{}/transaction/announce".format(broadcast), json=payload).json()
    else:
        return payload


#
# Lisk functions
#


@cli.command(help='Get Lisk address for specified path.')
@click.option('-n', '--address', required=True, help="BIP-32 path, e.g. m/44'/134'/0'/0'")
@click.option('-d', '--show-display', is_flag=True)
@click.pass_obj
def lisk_get_address(connect, address, show_display):
    client = connect()
    address_n = tools.parse_path(address)
    return client.lisk_get_address(address_n, show_display)


@cli.command(help='Get Lisk public key for specified path.')
@click.option('-n', '--address', required=True, help="BIP-32 path, e.g. m/44'/134'/0'/0'")
@click.option('-d', '--show-display', is_flag=True)
@click.pass_obj
def lisk_get_public_key(connect, address, show_display):
    client = connect()
    address_n = tools.parse_path(address)
    res = client.lisk_get_public_key(address_n, show_display)
    output = {
        "public_key": binascii.hexlify(res.public_key).decode()
    }
    return output


<<<<<<< HEAD
@cli.command(help='Sign message with Lisk address.')
@click.option('-n', '--address', required=True, help="BIP-32 path, e.g. m/44'/134'/0'/0'")
@click.argument('message')
@click.pass_obj
def lisk_sign_message(connect, address, message):
    client = connect()
    address_n = tools.parse_path(address)
    res = client.lisk_sign_message(address_n, message)
    output = {
        'message': message,
        'address': res.address,
        'signature': binascii.hexlify(res.signature).decode()
    }
    return output


@cli.command(help='Verify message signed with Lisk address.')
@click.argument('pubkey')
@click.argument('signature')
@click.argument('message')
@click.pass_obj
def lisk_verify_message(connect, pubkey, signature, message):
    signature = bytes.fromhex(signature)
    pubkey = bytes.fromhex(pubkey)
    return connect().lisk_verify_message(pubkey, signature, message)


=======
>>>>>>> e2962ef9
@cli.command(help='Sign Lisk transaction.')
@click.option('-n', '--address', required=True, help="BIP-32 path to signing key, e.g. m/44'/134'/0'/0'")
@click.option('-f', '--file', type=click.File('r'), default='-', help='Transaction in JSON format')
# @click.option('-b', '--broadcast', help='Broadcast Lisk transaction')
@click.pass_obj
def lisk_sign_tx(connect, address, file):
    client = connect()
    address_n = tools.parse_path(address)
    transaction = client.lisk_sign_tx(address_n, json.load(file))

    payload = {
        "signature": binascii.hexlify(transaction.signature).decode()
    }

    return payload


#
# CoSi functions
#


@cli.command(help='Ask device to commit to CoSi signing.')
@click.option('-n', '--address', required=True, help="BIP-32 path, e.g. m/44'/0'/0'/0/0")
@click.argument('data')
@click.pass_obj
def cosi_commit(connect, address, data):
    client = connect()
    address_n = tools.parse_path(address)
    return client.cosi_commit(address_n, binascii.unhexlify(data))


@cli.command(help='Ask device to sign using CoSi.')
@click.option('-n', '--address', required=True, help="BIP-32 path, e.g. m/44'/0'/0'/0/0")
@click.argument('data')
@click.argument('global_commitment')
@click.argument('global_pubkey')
@click.pass_obj
def cosi_sign(connect, address, data, global_commitment, global_pubkey):
    client = connect()
    address_n = tools.parse_path(address)
    return client.cosi_sign(address_n, binascii.unhexlify(data), binascii.unhexlify(global_commitment), binascii.unhexlify(global_pubkey))


#
# Stellar functions
#
@cli.command(help='Get Stellar public address')
@click.option('-n', '--address', required=False, help="BIP32 path. Default primary account is m/44'/148'/0'. Always use hardened paths and the m/44'/148'/ prefix")
@click.pass_obj
def stellar_get_address(connect, address):
    client = connect()
    address_n = stellar.expand_path_or_default(client, address)
    # StellarPublicKey response
    response = client.stellar_get_public_key(address_n)
    return stellar.address_from_public_key(response.public_key)


@cli.command(help='Sign a base64-encoded transaction envelope')
@click.option('-n', '--address', required=False, help="BIP32 path. Default primary account is m/44'/148'/0'. Always use hardened paths and the m/44'/148'/ prefix")
@click.option('-n', '--network-passphrase', default='Public Global Stellar Network ; September 2015', required=False, help="Network passphrase (blank for public network). Testnet is: 'Test SDF Network ; September 2015'")
@click.argument('b64envelope')
@click.pass_obj
def stellar_sign_transaction(connect, b64envelope, address, network_passphrase):
    client = connect()

    address_n = stellar.expand_path_or_default(client, address)
    tx, operations = stellar.parse_transaction_bytes(base64.b64decode(b64envelope))
    resp = client.stellar_sign_transaction(tx, operations, address_n, network_passphrase)

    return base64.b64encode(resp.signature)

#
# Main
#


if __name__ == '__main__':
    cli()<|MERGE_RESOLUTION|>--- conflicted
+++ resolved
@@ -894,36 +894,6 @@
     return output
 
 
-<<<<<<< HEAD
-@cli.command(help='Sign message with Lisk address.')
-@click.option('-n', '--address', required=True, help="BIP-32 path, e.g. m/44'/134'/0'/0'")
-@click.argument('message')
-@click.pass_obj
-def lisk_sign_message(connect, address, message):
-    client = connect()
-    address_n = tools.parse_path(address)
-    res = client.lisk_sign_message(address_n, message)
-    output = {
-        'message': message,
-        'address': res.address,
-        'signature': binascii.hexlify(res.signature).decode()
-    }
-    return output
-
-
-@cli.command(help='Verify message signed with Lisk address.')
-@click.argument('pubkey')
-@click.argument('signature')
-@click.argument('message')
-@click.pass_obj
-def lisk_verify_message(connect, pubkey, signature, message):
-    signature = bytes.fromhex(signature)
-    pubkey = bytes.fromhex(pubkey)
-    return connect().lisk_verify_message(pubkey, signature, message)
-
-
-=======
->>>>>>> e2962ef9
 @cli.command(help='Sign Lisk transaction.')
 @click.option('-n', '--address', required=True, help="BIP-32 path to signing key, e.g. m/44'/134'/0'/0'")
 @click.option('-f', '--file', type=click.File('r'), default='-', help='Transaction in JSON format')
